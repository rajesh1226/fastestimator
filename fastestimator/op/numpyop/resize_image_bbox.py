# Copyright 2019 The FastEstimator Authors. All Rights Reserved.
#
# Licensed under the Apache License, Version 2.0 (the "License");
# you may not use this file except in compliance with the License.
# You may obtain a copy of the License at
#
#     http://www.apache.org/licenses/LICENSE-2.0
#
# Unless required by applicable law or agreed to in writing, software
# distributed under the License is distributed on an "AS IS" BASIS,
# WITHOUT WARRANTIES OR CONDITIONS OF ANY KIND, either express or implied.
# See the License for the specific language governing permissions and
# limitations under the License.
# ==============================================================================
"""NumpyOp for image and bounding box resize."""
import cv2
import numpy as np

from fastestimator.op.numpyop.resize import Resize


class ResizeImageAndBbox(Resize):
    """Resize image and associated bounding boxes for object detection.

    Args:
        target_size (tuple): Target image size in (height, width) format.
        resize_method (string): `bilinear`, `nearest`, `area`, and `lanczos4` are available.
        keep_ratio (bool): If `True`, the resulting image will be padded to keep the original aspect ratio.
        inputs (list, optional): This list of 5 strings has to be in the order of image, x1 coordinates, y1
            coordinates, widths, and heights. For example, `['img', 'x1', 'y1', 'width', 'height']`.
        outputs (list, optional): Output feature names.
        mode (str, optional): Restrict the trace to run only on given modes {'train', 'eval', 'test'}. None will always
            execute. Defaults to 'eval'.

    Returns:
        list: `[resized_image, x1, y1, widths, heights]`.

    """
    def __init__(self, target_size, resize_method='bilinear', keep_ratio=False, inputs=None, outputs=None, mode=None):
        super().__init__(target_size,
                         resize_method=resize_method,
                         keep_ratio=keep_ratio,
                         inputs=inputs,
                         outputs=outputs,
                         mode=mode)

    def forward(self, data, state):
        img, x1, y1, width, height = data
        original_dim = img.ndim

        # Calculate and apply paddings
        if self.keep_ratio:
            original_ratio = img.shape[1] / img.shape[0]
            target_ratio = self.target_size[1] / self.target_size[0]
            if original_ratio >= target_ratio:
                pad = (img.shape[1] / target_ratio - img.shape[0]) / 2
                pad_boarder = (np.ceil(pad).astype(np.int), np.floor(pad).astype(np.int), 0, 0)
                y1 += np.ceil(pad).astype(np.int)
            else:
                pad = (img.shape[0] * target_ratio - img.shape[1]) / 2
                pad_boarder = (0, 0, np.ceil(pad).astype(np.int), np.floor(pad).astype(np.int))
                x1 += np.ceil(pad).astype(np.int)
            img = cv2.copyMakeBorder(img, *pad_boarder, cv2.BORDER_CONSTANT)
            padimg_targimg_ratio = np.array([ img.shape[1]/self.target_size[1],
                                            img.shape[0]/self.target_size[0],
                                            img.shape[1]/self.target_size[1],
                                            img.shape[0]/self.target_size[0]], dtype=np.float)

        padding = np.array([pad_boarder[2], pad_boarder[0] ,0, 0])
        # Resize padded image and associated bounding boxes
        img_resized = cv2.resize(img, (self.target_size[1], self.target_size[0]), self.resize_method)
        x1 = (np.array(x1) * self.target_size[1] / img.shape[1]).astype(np.float32)
        y1 = (np.array(y1) * self.target_size[0] / img.shape[0]).astype(np.float32)
        width = (np.array(width) * self.target_size[1] / img.shape[1]).astype(np.float32)
        height = (np.array(height) * self.target_size[0] / img.shape[0]).astype(np.float32)
<<<<<<< HEAD
        width = np.clip(width, 1.0, None)
        height = np.clip(height, 1.0, None)
=======
        width = np.clip(width, 1, None)
        height = np.clip(height, 1, None)
>>>>>>> 64c3c044
        # Restore image dimension
        if img_resized.ndim == original_dim - 1:
            img_resized = np.expand_dims(img_resized, -1)
        return img_resized, x1, y1, width, height, padding, padimg_targimg_ratio<|MERGE_RESOLUTION|>--- conflicted
+++ resolved
@@ -73,13 +73,8 @@
         y1 = (np.array(y1) * self.target_size[0] / img.shape[0]).astype(np.float32)
         width = (np.array(width) * self.target_size[1] / img.shape[1]).astype(np.float32)
         height = (np.array(height) * self.target_size[0] / img.shape[0]).astype(np.float32)
-<<<<<<< HEAD
-        width = np.clip(width, 1.0, None)
-        height = np.clip(height, 1.0, None)
-=======
         width = np.clip(width, 1, None)
         height = np.clip(height, 1, None)
->>>>>>> 64c3c044
         # Restore image dimension
         if img_resized.ndim == original_dim - 1:
             img_resized = np.expand_dims(img_resized, -1)
