--- conflicted
+++ resolved
@@ -12,14 +12,13 @@
       author="FastEstimator Dev",
       url='https://github.build.ge.com/EdisonAITK/FastEstimator',
       license="Apache License 2.0",
-      keywords="keras tensorflow",
+      keywords="fastestimator tensorflow",
       classifiers=[
           "Development Status :: 3 - Development/Stable",
           "Intended Audience :: Developers",
           "Natural Language :: English",
           "License :: OSI Approved :: Apache Software License",
-          "Programming Language :: Python",
-          "Programming Language :: Python :: 3.5",
+          "Programming Language :: Python :: 3",
       ],
 
       # Declare minimal set for installation
@@ -35,11 +34,6 @@
           'scipy',
           'pytest',
           'pytest-cov',
-<<<<<<< HEAD
-          'opencv-python',
-=======
-          'tensorflow-addons',
->>>>>>> d4c8c994
           'tensorflow-probability',
           'umap-learn',
           'tqdm'
